--- conflicted
+++ resolved
@@ -1,23 +1,16 @@
 use super::capabilities::Capabilities;
-<<<<<<< HEAD
-use crate::auth::AuthService;
-use crate::error::GinmiError;
-use crate::gen::gnmi::g_nmi_client::GNmiClient;
-use crate::gen::gnmi::get_request::DataType;
-use crate::gen::gnmi::{
-    CapabilityRequest, Encoding, GetRequest, GetResponse, ModelData, Path, PathElem
-};
-use crate::gen::gnmi_ext::Extension;
-use http::HeaderValue;
-=======
 #[cfg(feature = "dangerous_configuration")]
 use super::dangerous::DangerousClientBuilder;
 use crate::auth::AuthInterceptor;
 use crate::error::GinmiError;
 use crate::gen::gnmi::g_nmi_client::GNmiClient;
-use crate::gen::gnmi::CapabilityRequest;
+use crate::gen::gnmi::{
+    CapabilityRequest, Encoding, GetRequest, GetResponse, ModelData, Path, PathElem
+};
+// remove internal data types of gnmi
+use crate::gen::gnmi::get_request::DataType;
+use crate::gen::gnmi_ext::Extension;
 use hyper::body::Bytes;
->>>>>>> c6b1e2d6
 use std::str::FromStr;
 use tonic::codegen::{Body, InterceptedService, StdError};
 use tonic::metadata::AsciiMetadataValue;
@@ -30,40 +23,7 @@
     pub(crate) inner: GNmiClient<T>,
 }
 
-<<<<<<< HEAD
-fn get_path_from_str(path: &str) -> Path {
-    // Create a gMNI path from a string
-
-    // TODO: need to add a generator for the Path in various formats
-    // e.g., /interfaces/interface[name=eth0]/state/counters
-    //       openconfig:interfaces:interface[name=eth0]:state:counters
-    //       interfaces/interface[name=eth0]/state/counters
-    //
-    // also need to handle attributes in XPath format (e.g., [name=eth0])
-    let mut path_elems = Vec::new();
-    if path.matches('/').count() > 0 {
-        for elem in path.split('/') {
-            path_elems.push(PathElem {
-                name: elem.to_string(),
-                ..Default::default()
-            });
-        }
-    } else {
-        path_elems.push(PathElem {
-            name: path.to_string(),
-            ..Default::default()
-        });
-    }
-    Path {
-        elem: path_elems,
-        ..Default::default()
-    }
-}
-
-impl<'a> Client {
-=======
 impl<'a> Client<InterceptedService<Channel, AuthInterceptor>> {
->>>>>>> c6b1e2d6
     /// Create a [`ClientBuilder`] that can create [`Client`]s.
     pub fn builder(target: &'a str) -> ClientBuilder<'a> {
         ClientBuilder::new(target)
@@ -77,6 +37,35 @@
     T::ResponseBody: Body<Data = Bytes> + Send + 'static,
     <T::ResponseBody as Body>::Error: Into<StdError> + Send,
 {
+    fn get_path_from_str(path: &str) -> Path {
+        // Create a gMNI path from a string
+    
+        // TODO: need to add a generator for the Path in various formats
+        // e.g., /interfaces/interface[name=eth0]/state/counters
+        //       openconfig:interfaces:interface[name=eth0]:state:counters
+        //       interfaces/interface[name=eth0]/state/counters
+        //
+        // also need to handle attributes in XPath format (e.g., [name=eth0])
+        let mut path_elems = Vec::new();
+        if path.matches('/').count() > 0 {
+            for elem in path.split('/') {
+                path_elems.push(PathElem {
+                    name: elem.to_string(),
+                    ..Default::default()
+                });
+            }
+        } else {
+            path_elems.push(PathElem {
+                name: path.to_string(),
+                ..Default::default()
+            });
+        }
+        Path {
+            elem: path_elems,
+            ..Default::default()
+        }
+    }  
+
     /// Returns information from the target device about its capabilities
     /// according to the [gNMI Specification Section 3.2.2](https://github.com/openconfig/reference/blob/master/rpc/gnmi/gnmi-specification.md#322-the-capabilityresponse-message)
     ///
@@ -119,9 +108,9 @@
         let mut req = GetRequest::default();
 
         if prefix != "" {
-            req.prefix = Some(get_path_from_str(prefix));
-        }
-        req.path.push(get_path_from_str(path));
+            req.prefix = Some(Self::get_path_from_str(prefix));
+        }
+        req.path.push(Self::get_path_from_str(path));
         req.set_type(data_type);
         req.set_encoding(encoding);
         for use_model in use_models {
@@ -243,33 +232,10 @@
 
     #[tokio::test]
     async fn test_client_connection() {
-        //const CERT: &str = "CA Certificate";
-
-        const CERT: &str = "-----BEGIN CERTIFICATE-----
-MIIDfzCCAmegAwIBAgICB+MwDQYJKoZIhvcNAQELBQAwUTELMAkGA1UEBhMCVVMx
-CTAHBgNVBAcTADEVMBMGA1UEChMMY29udGFpbmVybGFiMQkwBwYDVQQLEwAxFTAT
-BgNVBAMTDHNybDAxIGxhYiBDQTAeFw0yNDAyMTMxOTA4MzJaFw0yNTAyMTMxOTA4
-MzJaMFExCzAJBgNVBAYTAlVTMQkwBwYDVQQHEwAxFTATBgNVBAoTDGNvbnRhaW5l
-cmxhYjEJMAcGA1UECxMAMRUwEwYDVQQDEwxzcmwwMSBsYWIgQ0EwggEiMA0GCSqG
-SIb3DQEBAQUAA4IBDwAwggEKAoIBAQDKQELjOyurWYV6ht/go6zYlegvrFySBIZn
-WEKQ6Zv6HEsyLwgY2WgrvfszKhoCWX7Cc8jiyH72+US9tlLKP8yMl/m6qDLXABmM
-BkzCpgrPFR1Zm8E2taI/6chlfeO0M2yt7etg+HHSHrKDutXM48doLTHqFsO6yCI6
-6w+VG1msjgm2OFvnKKk5MsJ/TbVYc5IPSLEabdjrL7cufDPFnBItI64fL+SrpXLr
-g3bVeaKjExXntrGOR+G2LKAPLmRG0HtEVFSrul0fPpScTaD7UkgPps9QX550Hu2L
-X01pPcwRoXSHNWy0NNYxaFT0K9pXtn7HQYEYO5X9WCY8QdbO5skFAgMBAAGjYTBf
-MA4GA1UdDwEB/wQEAwIChDAdBgNVHSUEFjAUBggrBgEFBQcDAgYIKwYBBQUHAwEw
-DwYDVR0TAQH/BAUwAwEB/zAdBgNVHQ4EFgQU9WlaYHnZKkUCmQ6aGmoHNMTPfhcw
-DQYJKoZIhvcNAQELBQADggEBAAgMb2DPYdGp2bNe3012mB3NShHII/9OKjHLlqPP
-rQ002/qRL5SSaAzQz6m9/LMK5kPYemvmeInP16L2r6nk9BUvk2cuMiS02eUYDP+w
-0kJ3oh2xF9XGpVxjh0p8HonR1+EDxlciX/8BXs5cul44VsFlNXdkR9LrGP1WAo68
-S5lOwsZm5Zb0Rmj+yQk5XIuU47vP8lqeqHgA+6UM3PWkz6ElaXyUqwa3POGV5mee
-qGsputHX3sASxEBKOBfpISuSKAVIJugPpOTWKOig5bmh6tx8T+n52wNA0wq39t0u
-vvqc8ppQMQs/qOCtLea7p3GmhwIFCcsH8vIW0Cik9maLPs4=
------END CERTIFICATE-----";
-
         let mut client = Client::builder("https://clab-srl01-srl:57400")
-            .tls(CERT, "clab-srl01-srl")
             .credentials("admin", "NokiaSrl1!")
+            .dangerous()
+            .disable_certificate_verification()
             .build()
             .await
             .unwrap();
