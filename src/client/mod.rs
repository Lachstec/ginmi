//! Provides a Client that can connect to gNMI-capable devices.
//!
//! The Client should be created by using the appropriate builder.
//! Clients can be reused and are cheap to clone.
//!
//! # Examples
//! Connecting to a Nokia SR-Linux Device running in [Containerlab](https://containerlab.dev/):
//! ```rust
//! # use ginmi::client::Client;
//! fn main() -> std::io::Result<()> {
//! # tokio_test::block_on(async {
//! # const CA_CERT: &str = "CA Certificate";
//! let mut client = Client::builder("https://clab-srl01-srl:57400")
//!     .tls(CA_CERT, "clab-srl01-srl")
//!     .credentials("admin", "password1")
//!     .build()
//!     .await?;
//! # })}
//! ```
mod capabilities;
<<<<<<< HEAD
mod get;
mod client;
=======
>>>>>>> 0f32aca8
#[cfg(feature = "dangerous_configuration")]
#[cfg_attr(docsrs, doc(cfg(feature = "dangerous_configuration")))]
pub mod dangerous;
mod gnmi_client;

pub use gnmi_client::{Client, ClientBuilder};

pub use capabilities::{Capabilities, Encoding};<|MERGE_RESOLUTION|>--- conflicted
+++ resolved
@@ -18,11 +18,7 @@
 //! # })}
 //! ```
 mod capabilities;
-<<<<<<< HEAD
 mod get;
-mod client;
-=======
->>>>>>> 0f32aca8
 #[cfg(feature = "dangerous_configuration")]
 #[cfg_attr(docsrs, doc(cfg(feature = "dangerous_configuration")))]
 pub mod dangerous;
